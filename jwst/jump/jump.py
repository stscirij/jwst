--- conflicted
+++ resolved
@@ -75,12 +75,9 @@
         pdq[wh_g] = np.bitwise_or( pdq[wh_g], dqflags.pixel['NO_GAIN_VALUE'] )
         pdq[wh_g] = np.bitwise_or( pdq[wh_g], dqflags.pixel['DO_NOT_USE'] ) 
 
-<<<<<<< HEAD
-    # Apply gain to the SCI and ERR arrays so they're in units of electrons
-=======
     # Apply gain to the SCI, ERR, and readnoise arrays so they're in units 
     #   of electrons
->>>>>>> a556efba
+
     data *= gain_2d
     err  *= gain_2d
     readnoise_2d *= gain_2d
